--- conflicted
+++ resolved
@@ -564,7 +564,6 @@
     }
   }
 
-<<<<<<< HEAD
   /// If the stream is open or handshaking, returns the underlying TCP stream.
   pub fn tcp_stream(&self) -> Option<&TcpStream> {
     match &self.state {
@@ -574,10 +573,7 @@
     }
   }
 
-  pub async fn into_inner(mut self) -> io::Result<(TcpStream, Connection)> {
-=======
   pub async fn into_inner(mut self) -> io::Result<(S, Connection)> {
->>>>>>> c3e4a867
     poll_fn(|cx| self.poll_pending_handshake(cx)).await?;
     match std::mem::replace(&mut self.state, TlsStreamState::Closed) {
       TlsStreamState::Open(stm) => Ok(stm.into_inner()),
